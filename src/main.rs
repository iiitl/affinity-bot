--- conflicted
+++ resolved
@@ -278,17 +278,14 @@
                         }
                     }
                 }
-<<<<<<< HEAD
                 "serverstats" => {
                 let response_content = commands::serverstats::run(&ctx, &command).await;
                 utils::util::create_response(&ctx, &command, response_content).await;
             }
-=======
                 "poll" => {
                     let response = commands::vote::run(&ctx, &command).await;
                     utils::util::create_response(&ctx, &command, response).await;
                 }
->>>>>>> c801cbd2
                 _ => {
                     utils::util::create_response(&ctx, &command, "not implemented :(".to_string())
                         .await
@@ -336,11 +333,8 @@
                     commands::moderate::register_ban(),
                     commands::cargocut::shorten::register_cut(),
                     commands::youtube::yt_dlp::register_youtube(),
-<<<<<<< HEAD
                     commands::serverstats::register(),
-=======
                     commands::vote::register(),
->>>>>>> c801cbd2
                 ],
             )
             .await;
